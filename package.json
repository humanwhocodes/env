{
  "name": "@humanwhocodes/env",
  "version": "2.2.0",
  "description": "A utility to verify that environment variables exist.",
  "main": "dist/env.cjs.js",
  "module": "dist/env.mjs",
  "types": "dist/env.d.ts",
  "exports": {
    "require": "./dist/env.cjs.js",
    "import": "./dist/env.mjs"
  },
  "files": [
    "dist"
  ],
  "publishConfig": {
    "access": "public"
  },
  "gitHooks": {
    "pre-commit": "lint-staged"
  },
  "lint-staged": {
    "*.js": [
      "eslint --fix"
    ]
  },
  "funding": {
    "type": "github",
    "url": "https://github.com/sponsors/nzakas"
  },
  "scripts": {
    "build": "rollup -c && tsc",
    "prepare": "npm run build",
    "lint": "eslint src/ tests/",
    "pretest": "npm run build",
    "test:unit": "mocha -r esm tests/env.test.js",
    "test:build": "node tests/pkg.test.cjs && node tests/pkg.test.mjs",
    "test:types": "node tests/types.test.js",
    "test": "npm run test:unit && npm run test:build && npm run test:types"
  },
  "repository": {
    "type": "git",
    "url": "git+https://github.com/humanwhocodes/env.git"
  },
  "keywords": [
    "nodejs",
    "deno",
    "environment",
    "environment variables"
  ],
  "author": "Nicholas C. Zaks",
  "license": "BSD-3-Clause",
  "devDependencies": {
<<<<<<< HEAD
    "chai": "^4.2.0",
    "eslint": "^5.16.0",
    "esm": "^3.2.25",
    "lint-staged": "^10.4.0",
    "mocha": "^8.1.3",
    "rollup": "^1.20.3",
    "rollup-plugin-babel-minify": "^9.0.0",
    "typescript": "^4.7.4",
    "yorkie": "^2.0.0"
=======
    "chai": "4.3.6",
    "eslint": "5.16.0",
    "esm": "3.2.25",
    "lint-staged": "10.5.4",
    "mocha": "8.1.3",
    "rollup": "1.20.3",
    "rollup-plugin-babel-minify": "9.0.0",
    "typescript": "4.0.3",
    "yorkie": "2.0.0"
>>>>>>> 944f7ede
  }
}<|MERGE_RESOLUTION|>--- conflicted
+++ resolved
@@ -50,17 +50,6 @@
   "author": "Nicholas C. Zaks",
   "license": "BSD-3-Clause",
   "devDependencies": {
-<<<<<<< HEAD
-    "chai": "^4.2.0",
-    "eslint": "^5.16.0",
-    "esm": "^3.2.25",
-    "lint-staged": "^10.4.0",
-    "mocha": "^8.1.3",
-    "rollup": "^1.20.3",
-    "rollup-plugin-babel-minify": "^9.0.0",
-    "typescript": "^4.7.4",
-    "yorkie": "^2.0.0"
-=======
     "chai": "4.3.6",
     "eslint": "5.16.0",
     "esm": "3.2.25",
@@ -68,8 +57,7 @@
     "mocha": "8.1.3",
     "rollup": "1.20.3",
     "rollup-plugin-babel-minify": "9.0.0",
-    "typescript": "4.0.3",
+    "typescript": "4.7.4",
     "yorkie": "2.0.0"
->>>>>>> 944f7ede
   }
 }